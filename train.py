import os
import os.path as osp
import time
import math
import numpy as np
import random
from datetime import timedelta
from argparse import ArgumentParser
import wandb

import torch
from torch import cuda
from torch.utils.data import DataLoader
from torch.optim import lr_scheduler
from tqdm import tqdm

from east_dataset import EASTDataset
from dataset import SceneTextDataset, ValidSceneTextDataset
from model import EAST
from detect import get_bboxes
from deteval import calc_deteval_metrics

from dataset import ValidSceneTextDataset
import cv2
from detect import detect
from deteval import calc_deteval_metrics

def parse_args():
    parser = ArgumentParser()

    # Conventional args
    parser.add_argument('--data_dir', type=str,
                        default=os.environ.get('SM_CHANNEL_TRAIN', '/opt/ml/input/data/ICDAR17_Korean'))
    parser.add_argument('--model_dir', type=str, default=os.environ.get('SM_MODEL_DIR',
                                                                        'trained_models'))

    parser.add_argument('--device', default='cuda' if cuda.is_available() else 'cpu')
    parser.add_argument('--num_workers', type=int, default=7)

    parser.add_argument('--image_size', type=int, default=512)
    parser.add_argument('--input_size', type=int, default=512)
    parser.add_argument('--batch_size', type=int, default=12)
    parser.add_argument('--learning_rate', type=float, default=1e-3)
    parser.add_argument('--max_epoch', type=int, default=200)
    parser.add_argument('--save_interval', type=int, default=5)
    parser.add_argument('--wandb_interval', type=int, default=10)
    parser.add_argument('--seed', type=int, default=2021)
    parser.add_argument('--exp_name', type=str)

    args = parser.parse_args()

    if args.input_size % 32 != 0:
        raise ValueError('`input_size` must be a multiple of 32')

    return args


def set_seed(seed) :
    torch.manual_seed(seed)
    torch.cuda.manual_seed(seed)
    torch.cuda.manual_seed_all(seed) # if use multi-GPU
    torch.backends.cudnn.deterministic = True
    torch.backends.cudnn.benchmark = False
    os.environ['PYTHONHASHSEED'] = str(seed)
    np.random.seed(seed)
    random.seed(seed)
    print(f"seed : {seed}")


def do_training(data_dir, model_dir, device, image_size, input_size, num_workers, batch_size,
                learning_rate, max_epoch, save_interval, wandb_interval, seed, exp_name):
    if exp_name is None:
        raise BaseException("You must set 'exp_name'.")
    else:
        NAME = exp_name

    set_seed(seed)
    train_dataset = SceneTextDataset(data_dir, split='new_train', image_size=image_size, crop_size=input_size)
    train_dataset.load_image()
    train_dataset = EASTDataset(train_dataset)
    print(f"Load train data {len(train_dataset)}")
    valid_dataset = ValidSceneTextDataset(data_dir, split='new_valid', image_size=image_size)
    valid_dataset.load_image()
    print(f"Load valid data {len(valid_dataset)}")

    num_batches = math.ceil(len(train_dataset) / batch_size)
    val_num_batches = math.ceil(len(valid_dataset) / batch_size)
    train_loader = DataLoader(train_dataset, batch_size=batch_size, shuffle=True, num_workers=num_workers)
    valid_loader = DataLoader(valid_dataset, batch_size=batch_size, shuffle=False, num_workers=num_workers, collate_fn=ValidSceneTextDataset.collate_fn)

    device = torch.device("cuda:0" if torch.cuda.is_available() else "cpu")
    model = EAST()
    model.to(device)
    optimizer = torch.optim.Adam(model.parameters(), lr=learning_rate)
    scheduler = lr_scheduler.MultiStepLR(optimizer, milestones=[100, 150], gamma=0.1)

    # Set wandb
    config = {
        'image_size':image_size, 'input_size':input_size, 'num_workers':num_workers, 'batch_size':batch_size,
        'learning_rate':learning_rate, 'epochs':max_epoch, 'seed':seed
    }
    wandb.init(project='OCR', entity='friends', config=config, name = NAME)
    wandb.define_metric("epoch")
    wandb.define_metric("learning_rate", step_metric="epoch")
    wandb.define_metric("val/*", step_metric="epoch")
    wandb.define_metric("val/loss", summary="min")
    wandb.watch(model)

    metric = 0
    for epoch in range(max_epoch):
        model.train()
        epoch_loss, epoch_start = 0, time.time()
        with tqdm(total=num_batches) as pbar:
            for step, (img, gt_score_map, gt_geo_map, roi_mask) in enumerate(train_loader):
                pbar.set_description('[Epoch {}]'.format(epoch + 1))

                loss, extra_info = model.train_step(img, gt_score_map, gt_geo_map, roi_mask)
                optimizer.zero_grad()
                loss.backward()
                optimizer.step()

                loss_val = loss.item()
                epoch_loss += loss_val

                pbar.update(1)
                train_dict = {
                    'Cls loss': extra_info['cls_loss'], 'Angle loss': extra_info['angle_loss'],
                    'IoU loss': extra_info['iou_loss']
                }
                pbar.set_postfix(train_dict)

                if (step + 1) % wandb_interval == 0:
                    wandb.log({ "train/loss": loss.item(), 
                                "train/cls_loss": train_dict['Cls loss'],
                                "train/angle_loss": train_dict['Angle loss'],
                                "train/iou_loss": train_dict['IoU loss'],
                                "learning_rate": optimizer.param_groups[0]['lr'],
                                "epoch":epoch+1}, step=epoch*num_batches+step)
        print('[Train {}]: mean loss: {:.4f} | Elapsed time: {}'.format(
            epoch + 1, epoch_loss / num_batches, timedelta(seconds=time.time() - epoch_start)))
        scheduler.step()

        if epoch < 0:
            continue
        val_epoch_loss = 0
        val_cls_loss = 0
        val_angle_loss = 0
        val_iou_loss = 0            
        pred_bboxes_dict = dict()
        gt_bboxes_dict = dict()
        transcriptions_dict = dict()
        with tqdm(total=val_num_batches) as pbar:
            with torch.no_grad():
                model.eval()
                for step, (img, gt_score_map, gt_geo_map, roi_mask, vertices, orig_sizes, labels, transcriptions, fnames) in enumerate(valid_loader):
                    pbar.set_description('[Valid {}]'.format(epoch + 1))

                    loss, extra_info = model.train_step(img, gt_score_map, gt_geo_map, roi_mask)
                    
                    score_maps, geo_maps = extra_info['score_map'], extra_info['geo_map']
                    score_maps, geo_maps = score_maps.cpu().numpy(), geo_maps.cpu().numpy()
                    
                    by_sample_bboxes = []
                    for i, (score_map, geo_map, orig_size, vertice, transcription, fname) in enumerate(zip(score_maps, geo_maps, orig_sizes, vertices, transcriptions, fnames)):
                        map_margin = int(abs(orig_size[0] - orig_size[1]) * 0.25 * image_size / max(orig_size))
                        if orig_size[0] > orig_size[1]:
                            score_map, geo_map = score_map[:, :, :-map_margin], geo_map[:, :, :-map_margin]
                        else:
                            score_map, geo_map = score_map[:, :-map_margin, :], geo_map[:, :-map_margin, :]

                        bboxes = get_bboxes(score_map, geo_map)
                        if bboxes is None:
                            bboxes = np.zeros((0, 4, 2), dtype=np.float32)
                        else:
                            bboxes = bboxes[:, :8].reshape(-1, 4, 2)
                        
                        pred_bboxes_dict[fname] = bboxes
                        gt_bboxes_dict[fname] = vertice
                        transcriptions_dict[fname] = transcription
                    
                    loss_val = loss.item()
                    if loss_val is not None:
                        val_epoch_loss += loss_val

                    pbar.update(1)
                    val_dict = {
                        'Cls loss': extra_info['cls_loss'],
                        'Angle loss': extra_info['angle_loss'],
                        'IoU loss': extra_info['iou_loss']
                    }
                    pbar.set_postfix(val_dict)

                    if val_dict['Cls loss'] is not None:
                        val_cls_loss += val_dict['Cls loss']
                        val_angle_loss += val_dict['Angle loss']
                        val_iou_loss += val_dict['IoU loss']

        resDict = calc_deteval_metrics(pred_bboxes_dict, gt_bboxes_dict, transcriptions_dict)   
        wandb.log({ "val/loss": val_epoch_loss / val_num_batches,
                    "val/cls_loss": val_cls_loss / val_num_batches,
                    "val/angle_loss": val_angle_loss / val_num_batches,
                    "val/iou_loss": val_iou_loss / val_num_batches,
                    "val/recall": resDict['total']['recall'],
                    "val/precision": resDict['total']['precision'],
                    "val/f1_score": resDict['total']['hmean'],
                    "epoch":epoch+1})
<<<<<<< HEAD
        print(resDict['total'])
        print('Train mean loss: {:.4f} | Val mean loss: {:.4f} | Elapsed time: {}'.format(
            epoch_loss / num_batches, val_epoch_loss / val_num_batches, timedelta(seconds=time.time() - epoch_start)))
=======
        print('[Valid {}]: f1_score : {:.4f} | precision : {:.4f} | recall : {:.4f} |'.format(
            epoch + 1, resDict['total']['hmean'], resDict['total']['precision'], resDict['total']['recall']))
>>>>>>> 4e8c080f
        if metric < resDict['total']['hmean']:
            metric = resDict['total']['hmean']
            if not osp.exists('best_models'):
                os.makedirs('best_models')
            ckpt_fpath = osp.join('best_models', 'latest.pth')
            torch.save(model.state_dict(), ckpt_fpath)

        print()


def main(args):
    do_training(**args.__dict__)


if __name__ == '__main__':
    args = parse_args()
    main(args)<|MERGE_RESOLUTION|>--- conflicted
+++ resolved
@@ -204,14 +204,10 @@
                     "val/precision": resDict['total']['precision'],
                     "val/f1_score": resDict['total']['hmean'],
                     "epoch":epoch+1})
-<<<<<<< HEAD
-        print(resDict['total'])
-        print('Train mean loss: {:.4f} | Val mean loss: {:.4f} | Elapsed time: {}'.format(
-            epoch_loss / num_batches, val_epoch_loss / val_num_batches, timedelta(seconds=time.time() - epoch_start)))
-=======
+                    
         print('[Valid {}]: f1_score : {:.4f} | precision : {:.4f} | recall : {:.4f} |'.format(
             epoch + 1, resDict['total']['hmean'], resDict['total']['precision'], resDict['total']['recall']))
->>>>>>> 4e8c080f
+
         if metric < resDict['total']['hmean']:
             metric = resDict['total']['hmean']
             if not osp.exists('best_models'):
