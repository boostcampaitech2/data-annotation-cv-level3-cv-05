--- conflicted
+++ resolved
@@ -20,7 +20,7 @@
 from detect import get_bboxes
 from deteval import calc_deteval_metrics
 
-from dataset import ValidSceneTextDataset, ValidEASTDataset, collate_fn
+from dataset import ValidSceneTextDataset
 import cv2
 from detect import detect
 from deteval import calc_deteval_metrics
@@ -75,29 +75,16 @@
         NAME = exp_name
 
     set_seed(seed)
-<<<<<<< HEAD
     train_dataset = SceneTextDataset(data_dir, split='new_train', image_size=image_size, crop_size=input_size)
     train_dataset = EASTDataset(train_dataset)
+    print(f"Load train data {len(train_dataset)}")
     valid_dataset = ValidSceneTextDataset(data_dir, split='new_valid', image_size=image_size)
-    # valid_dataset = EASTDataset(valid_dataset)
+    print(f"Load valid data {len(valid_dataset)}")
 
     num_batches = math.ceil(len(train_dataset) / batch_size)
     val_num_batches = math.ceil(len(valid_dataset) / batch_size)
     train_loader = DataLoader(train_dataset, batch_size=batch_size, shuffle=True, num_workers=num_workers)
     valid_loader = DataLoader(valid_dataset, batch_size=batch_size, shuffle=False, num_workers=num_workers, collate_fn=ValidSceneTextDataset.collate_fn)
-=======
-    dataset = SceneTextDataset(data_dir, split='new_train', image_size=image_size, crop_size=input_size)
-    dataset = EASTDataset(dataset)
-
-    train_dataset = dataset
-    valid_dataset = ValidSceneTextDataset(data_dir, split='new_valid', image_size=image_size, crop_size=input_size)
-    valid_dataset = ValidEASTDataset(valid_dataset)
-
-    num_batches = math.ceil(len(train_dataset) / batch_size)
-    val_num_batches = math.ceil(len(valid_dataset) / batch_size)
-    train_loader = DataLoader(train_dataset, batch_size=batch_size, shuffle=True, num_workers=num_workers)
-    valid_loader = DataLoader(valid_dataset, batch_size=batch_size, shuffle=False, num_workers=num_workers, collate_fn=collate_fn)
->>>>>>> f2e0878d
 
     device = torch.device("cuda:0" if torch.cuda.is_available() else "cpu")
     model = EAST()
@@ -150,7 +137,6 @@
 
         scheduler.step()
 
-<<<<<<< HEAD
         if epoch < 100:
             continue
         pred_bboxes_dict = dict()
@@ -192,96 +178,11 @@
                     "epoch":epoch+1})
         print('Train mean loss: {:.4f} | Elapsed time: {}'.format(
             epoch_loss / num_batches, timedelta(seconds=time.time() - epoch_start)))
-        # print('Train mean loss: {:.4f} | Val mean loss: {:.4f} | Elapsed time: {}'.format(
-        #     epoch_loss / num_batches, val_epoch_loss / val_num_batches, timedelta(seconds=time.time() - epoch_start)))
-
-        # if (epoch + 1) % save_interval == 0:
-        #     if not osp.exists(model_dir):
-        #         os.makedirs(model_dir)
-
-        #     ckpt_fpath = osp.join(model_dir, 'latest.pth')
-        #     torch.save(model.state_dict(), ckpt_fpath)
-        
         if metric < resDict['total']['hmean']:
             metric = resDict['total']['hmean']
             if not osp.exists('best_models'):
                 os.makedirs('best_models')
             ckpt_fpath = osp.join('best_models', 'latest.pth')
-=======
-        
-        val_epoch_loss = 0
-        val_cls_loss = 0
-        val_angle_loss = 0
-        val_iou_loss = 0
-        pred_bboxes_dict = dict()
-        gt_bboxes_dict = dict()
-        transcriptions_dict = dict()
-        
-        with tqdm(total=val_num_batches) as pbar:
-            model.eval()
-            for img, gt_score_map, gt_geo_map, roi_mask, transcriptions, word_bboxes, image_fnames in valid_loader:
-                pbar.set_description('[Valid {}]'.format(epoch + 1))
-
-                img, gt_score_map, gt_geo_map, roi_mask = (img.to(device), gt_score_map.to(device),
-                                            gt_geo_map.to(device), roi_mask.to(device))
-                pred_score_map, pred_geo_map = model(img)
-
-                loss, values_dict = model.criterion(gt_score_map, pred_score_map, gt_geo_map, pred_geo_map,
-                                        roi_mask)
-
-                extra_info = dict(**values_dict, score_map=pred_score_map, geo_map=pred_geo_map)
-
-                loss, extra_info = model.train_step(img, gt_score_map, gt_geo_map, roi_mask)
-
-                loss_val = loss.item()
-                val_epoch_loss += loss_val
-
-                pbar.update(1)
-                val_dict = {
-                    'Cls loss': extra_info['cls_loss'], 'Angle loss': extra_info['angle_loss'],
-                    'IoU loss': extra_info['iou_loss']
-                }
-                pbar.set_postfix(val_dict)
-
-                val_cls_loss += val_dict['Cls loss']
-                val_angle_loss += val_dict['Angle loss']
-                val_iou_loss += val_dict['IoU loss']
-
-                orig_imgs, orig_size = [], []
-                input_size = 512
-                for image_fname in image_fnames:
-                    image_fpath = osp.join(data_dir, f'images/{image_fname}')
-                    image_ = cv2.imread(image_fpath)[:, :, ::-1]
-                    orig_imgs.append(image_)
-                    orig_size.append(max(image_.shape[:2]))
-                pred_bboxes = detect(model, orig_imgs, input_size)
-
-                for image_fname, pred_bbox, gt_bbox, transcription in zip(image_fnames, pred_bboxes, word_bboxes, transcriptions):
-                    pred_bboxes_dict[image_fname] = pred_bbox
-                    gt_bboxes_dict[image_fname] = gt_bbox
-                    transcriptions_dict[image_fname] = transcription
-
-        result_dict = calc_deteval_metrics(pred_bboxes_dict, gt_bboxes_dict, transcriptions_dict)
-        print(result_dict['total'])
-        if wandb_skip is False:            
-            wandb.log({ "val/loss": val_epoch_loss / val_num_batches,
-                        "val/cls_loss": val_cls_loss / val_num_batches,
-                        "val/angle_loss": val_angle_loss / val_num_batches,
-                        "val/iou_loss": val_iou_loss / val_num_batches,
-                        "val/precision": result_dict['total']['precision'],
-                        "val/recall": result_dict['total']['recall'],
-                        "val/f1_score": result_dict['total']['hmean'],
-                        "epoch":epoch+1})
-
-        print('Train mean loss: {:.4f} | Val mean loss: {:.4f} | Elapsed time: {}'.format(
-            epoch_loss / num_batches, val_epoch_loss / val_num_batches, timedelta(seconds=time.time() - epoch_start)))
-
-        if (epoch + 1) % save_interval == 0:
-            if not osp.exists(model_dir):
-                os.makedirs(model_dir)
-
-            ckpt_fpath = osp.join(model_dir, 'latest.pth')
->>>>>>> f2e0878d
             torch.save(model.state_dict(), ckpt_fpath)
 
         print()
