--- conflicted
+++ resolved
@@ -284,11 +284,8 @@
     ratio_h = 1 + ratio * (np.random.rand() * 2 - 1)
     old_h, old_w = img.shape[:2]
     new_h = int(np.around(old_h * ratio_h))
-<<<<<<< HEAD
     img = cv2.resize(img,(old_w, new_h),interpolation=cv2.INTER_AREA)
-=======
-    img = cv2.resize(img,(old_w, old_h),interpolation=cv2.INTER_AREA)
->>>>>>> 8c9a8ea8
+
 
     new_vertices = vertices.copy()
     if vertices.size > 0:
