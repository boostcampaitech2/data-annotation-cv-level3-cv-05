--- conflicted
+++ resolved
@@ -11,14 +11,12 @@
 from albumentations.augmentations.geometric.resize import LongestMaxSize, SmallestMaxSize
 from torch.utils.data import Dataset
 from shapely.geometry import Polygon
-<<<<<<< HEAD
 
 from transform import ComposedTransformation, CropMethod_1
 from tqdm import tqdm
 import random
-=======
 from east_dataset import generate_score_geo_maps
->>>>>>> ab767cff
+
 
 def cal_distance(x1, y1, x2, y2):
     '''calculate the Euclidean distance'''
@@ -429,7 +427,7 @@
         vertices = self.vertices[idx]
         labels = self.labels[idx]
 
-<<<<<<< HEAD
+
         image, vertices = adjust_height(image, vertices)
         image, vertices = rotate_img(image, vertices, angle_range=10)
 
@@ -441,23 +439,7 @@
             vertices = transformed['word_bboxes']
         else:
             image, vertices, labels = self.transform2(image, vertices, labels)
-=======
-        if self.augmentation is not None:
-            image, vertices = adjust_height(image, vertices)
-            image, vertices = rotate_img(image, vertices)
-        if self.crop_size is not None:
-            image, vertices = crop_img(image, vertices, labels, self.crop_size)
-
-        funcs = []
-        if self.color_jitter:
-            funcs.append(A.ColorJitter(0.5, 0.5, 0.5, 0.25))
-        if self.normalize:
-            funcs.append(A.Normalize(mean=(0.5, 0.5, 0.5), std=(0.5, 0.5, 0.5)))
-        
-        if len(funcs) > 0:
-            transform = A.Compose(funcs)
-            image = transform(image=image)['image']
->>>>>>> ab767cff
+
 
         word_bboxes = np.reshape(vertices, (-1, 4, 2))
         roi_mask = generate_roi_mask(image, vertices, labels)
